name: Lint

on:
  push:
    branches:
      - main
      - 'fcmp\+\+'
  pull_request:
  workflow_dispatch:

jobs:
  clippy:
    strategy:
      matrix:
        os: [ubuntu-latest, macos-13, macos-14, windows-latest]
    runs-on: ${{ matrix.os }}

    steps:
      - uses: actions/checkout@3df4ab11eba7bda6032a0b82a6bb43b11571feac

      - name: Get nightly version to use
        id: nightly
        shell: bash
        run: echo "version=$(cat .github/nightly-version)" >> $GITHUB_OUTPUT

      - name: Build Dependencies
        uses: ./.github/actions/build-dependencies

      - name: Install nightly rust
        run: rustup toolchain install ${{ steps.nightly.outputs.version }} --profile minimal -c clippy

      - name: Run Clippy
        run: cargo +${{ steps.nightly.outputs.version }} clippy --all-features --all-targets -- -D warnings -A clippy::items_after_test_module

      # Also verify the lockfile isn't dirty
      # This happens when someone edits a Cargo.toml yet doesn't do anything
      # which causes the lockfile to be updated
      # The above clippy run will cause it to be updated, so checking there's
      # no differences present now performs the desired check
      - name: Verify lockfile
        shell: bash
        run: git diff | wc -l | LC_ALL="en_US.utf8" grep -x -e "^[ ]*0"

  deny:
    runs-on: ubuntu-latest
    steps:
      - uses: actions/checkout@3df4ab11eba7bda6032a0b82a6bb43b11571feac

      - name: Advisory Cache
        uses: actions/cache@0400d5f644dc74513175e3cd8d07132dd4860809
        with:
          path: ~/.cargo/advisory-db
          key: rust-advisory-db

      - name: Install cargo deny
        run: cargo +1.89 install cargo-deny --version =0.18.3

      - name: Run cargo deny
        run: cargo deny -L error --all-features check --hide-inclusion-graph

  fmt:
    runs-on: ubuntu-latest
    steps:
      - uses: actions/checkout@3df4ab11eba7bda6032a0b82a6bb43b11571feac

      - name: Get nightly version to use
        id: nightly
        shell: bash
        run: echo "version=$(cat .github/nightly-version)" >> $GITHUB_OUTPUT

      - name: Install nightly rust
        run: rustup toolchain install ${{ steps.nightly.outputs.version }} --profile minimal -c rustfmt

      - name: Run rustfmt
        run: cargo +${{ steps.nightly.outputs.version }} fmt -- --check

  machete:
    runs-on: ubuntu-latest
    steps:
      - uses: actions/checkout@3df4ab11eba7bda6032a0b82a6bb43b11571feac
      - name: Verify all dependencies are in use
        run: |
          cargo +1.89 install cargo-machete --version =0.8.0
          cargo +1.89 machete

  msrv:
    runs-on: ubuntu-latest
    steps:
      - uses: actions/checkout@3df4ab11eba7bda6032a0b82a6bb43b11571feac
      - name: Verify claimed `rust-version`
        shell: bash
        run: |
          cargo +1.89 install cargo-msrv --version =0.18.4

          function check_msrv {
            # We `cd` into the directory passed as the first argument, but will return to the
            # directory called from.
            return_to=$(pwd)
            echo "Checking $1"
            cd $1

            # We then find the existing `rust-version` using `grep` (for the right line) and then a
            # regex (to strip to just the major and minor version).
            existing=$(cat ./Cargo.toml | grep "rust-version" | grep -Eo "[0-9]+\.[0-9]+")

            # We then backup the `Cargo.toml`, allowing us to restore it after, saving time on future
            # MSRV checks (as they'll benefit from immediately exiting if the queried version is less
            # than the declared MSRV).
            mv ./Cargo.toml ./Cargo.toml.bak

            # We then use an inverted (`-v`) grep to remove the existing `rust-version` from the
            # `Cargo.toml`, as required because else earlier versions of Rust won't even attempt to
            # compile this crate.
            cat ./Cargo.toml.bak | grep -v "rust-version" > Cargo.toml

            # We then find the actual `rust-version` using `cargo-msrv` (again stripping to just the
            # major and minor version).
            actual=$(cargo msrv find --output-format minimal | grep -Eo "^[0-9]+\.[0-9]+")

            # Finally, we compare the two.
            echo "Declared rust-version: $existing"
            echo "Actual rust-version: $actual"
            [ $existing == $actual ]
            result=$?

            # Restore the original `Cargo.toml`.
            rm Cargo.toml
            mv ./Cargo.toml.bak ./Cargo.toml

            # Return to the directory called from and return the result.
            cd $return_to
            return $result
          }

          # Check each member of the workspace
          function check_workspace {
            # Get the members array from the workspace's `Cargo.toml`
            cargo_toml_lines=$(cat ./Cargo.toml | wc -l)
            # Keep all lines after the start of the array, then keep all lines before the next "]"
            members=$(cat Cargo.toml | grep "members\ \=\ \[" -m1 -A$cargo_toml_lines | grep "]" -m1 -B$cargo_toml_lines)

<<<<<<< HEAD
            # Remove blank lines
            members=$(echo "$members" | grep -v -E "^([[:space:]])*$")

            # Don't bother testing the no-std tests
            members=$(echo "$members" | grep -v "\"tests/no-std\"")

            # Prune `members = [` to `[` by replacing the first line with just `[`
=======
            # Parse out any comments, whitespace, including comments post-fixed on the same line as an entry
            # We accomplish the latter by pruning all characters after the entry's ","
            members=$(echo "$members" | grep -Ev "^[[:space:]]*(#|$)" | awk -F',' '{print $1","}')
            # Replace the first line, which was "members = [" and is now "members = [,", with "["
>>>>>>> 71be6f91
            members=$(echo "$members" | sed "1s/.*/\[/")
            # Correct the last line, which was malleated to "],"
            members=$(echo "$members" | sed "$(echo "$members" | wc -l)s/\]\,/\]/")

            # If desired, remove any crates to not be tested here
            # members=$(echo "$members" | grep -v "CRATE_PATH_TO_SKIP")

            # Remove the trailing comma by replacing the last line's "," with ""
            members=$(echo "$members" | sed "$(($(echo "$members" | wc -l) - 1))s/\,//")

            echo $members | jq -r ".[]" | while read -r member; do
              check_msrv $member
              correct=$?
              if [ $correct -ne 0 ]; then
                return $correct
              fi
            done
          }
          check_workspace

  monero-msrv:
    runs-on: ubuntu-latest
    steps:
      - uses: actions/checkout@3df4ab11eba7bda6032a0b82a6bb43b11571feac
      - name: Verify We Support Monero's MSRV for `monero-fcmp-plus-plus`
        run: cargo +1.69 check -p monero-fcmp-plus-plus<|MERGE_RESOLUTION|>--- conflicted
+++ resolved
@@ -139,20 +139,10 @@
             # Keep all lines after the start of the array, then keep all lines before the next "]"
             members=$(cat Cargo.toml | grep "members\ \=\ \[" -m1 -A$cargo_toml_lines | grep "]" -m1 -B$cargo_toml_lines)
 
-<<<<<<< HEAD
-            # Remove blank lines
-            members=$(echo "$members" | grep -v -E "^([[:space:]])*$")
-
-            # Don't bother testing the no-std tests
-            members=$(echo "$members" | grep -v "\"tests/no-std\"")
-
-            # Prune `members = [` to `[` by replacing the first line with just `[`
-=======
             # Parse out any comments, whitespace, including comments post-fixed on the same line as an entry
             # We accomplish the latter by pruning all characters after the entry's ","
             members=$(echo "$members" | grep -Ev "^[[:space:]]*(#|$)" | awk -F',' '{print $1","}')
             # Replace the first line, which was "members = [" and is now "members = [,", with "["
->>>>>>> 71be6f91
             members=$(echo "$members" | sed "1s/.*/\[/")
             # Correct the last line, which was malleated to "],"
             members=$(echo "$members" | sed "$(echo "$members" | wc -l)s/\]\,/\]/")
