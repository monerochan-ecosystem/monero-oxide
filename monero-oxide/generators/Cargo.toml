--- conflicted
+++ resolved
@@ -28,13 +28,10 @@
 curve25519-dalek = { version = "4", default-features = false, features = ["alloc", "zeroize"] }
 crypto-bigint = { version = "0.5", default-features = false, features = ["alloc"] }
 dalek-ff-group = { version = "0.5", default-features = false }
-<<<<<<< HEAD
 helioselene = { path = "../../crypto/helioselene", version = "0.1", default-features = false }
 
 generalized-bulletproofs = { path = "../../crypto/generalized-bulletproofs", default-features = false }
 full-chain-membership-proofs = { path = "../../crypto/fcmps", default-features = false }
-=======
->>>>>>> 2c847f71
 
 monero-io = { path = "../io", version = "0.1", default-features = false }
 
