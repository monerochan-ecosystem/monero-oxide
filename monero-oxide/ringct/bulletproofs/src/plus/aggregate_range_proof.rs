--- conflicted
+++ resolved
@@ -65,13 +65,8 @@
     Some(Self { generators: BpPlusGenerators::new(), V })
   }
 
-<<<<<<< HEAD
-  fn transcript_A(transcript: &mut Scalar, A: EdwardsPoint) -> (Scalar, Scalar) {
-    let y = keccak256_to_scalar([transcript.to_bytes(), A.compress().to_bytes()].concat());
-=======
   fn transcript_A(transcript: &mut Scalar, A: CompressedPoint) -> (Scalar, Scalar) {
     let y = keccak256_to_scalar([transcript.to_bytes(), A.to_bytes()].concat());
->>>>>>> 2c847f71
     let z = keccak256_to_scalar(y.to_bytes());
     *transcript = z;
     (y, z)
